--- conflicted
+++ resolved
@@ -106,13 +106,6 @@
         self.pca_button.clicked.connect(self.pca_smooth_widths)
         self._add_row(layout, Qt.QLabel('Widths:'), self.default_button, self.pca_button)
 
-<<<<<<< HEAD
-        self.auto_widths_button = Qt.QPushButton('Widths')
-        self.auto_widths_button.clicked.connect(self.auto_widths)
-        self.auto_center_button = Qt.QPushButton('Center-Widths')
-=======
-        self.auto_center_button = Qt.QPushButton('All')
->>>>>>> 7133f855
         self.auto_center_button.clicked.connect(self.auto_center)
         self.auto_widths_button = Qt.QPushButton('Widths')
         self.auto_widths_button.clicked.connect(self.auto_widths)
@@ -179,30 +172,6 @@
         self.outline.geometry = tcks
         self._enable_buttons()
 
-<<<<<<< HEAD
-    def auto_center(self):
-        new_center_tck, new_width_tck = self._find_widths()
-        self.on_geometry_change((new_center_tck, new_width_tck))
-        self._update_widget(new_center_tck, new_width_tck)
-
-    def auto_widths(self):
-        new_center_tck, new_width_tck = self._find_widths()
-        self._set_widths_with_notification(new_width_tck)
-
-    def _find_widths(self):
-        bright_field = self.ris_widget.image.data
-        center_tck = self.outline.center_spline.geometry
-        width_tck = self.outline.width_spline.geometry
-        avg_width_tck = self.get_default_widths()
-        new_center_tck, new_width_tck = edge_detection.edge_detection(bright_field, center_tck, width_tck, avg_width_tck)
-        mean_widths = self._get_default_width_profile()
-        if mean_widths is None:
-            return
-        smooth_width_tck = self._pca_smooth_widths(new_width_tck, mean_widths)
-        return new_center_tck, smooth_width_tck
-
-=======
->>>>>>> 7133f855
     def undo(self):
         self._undo_redo(self.undo_stack, self.redo_stack)
 
@@ -284,25 +253,6 @@
         mean_widths = self._get_default_width_profile()
         if mean_widths is None:
             return
-<<<<<<< HEAD
-        width_tck = _pca_smooth_widths(self.outline.width_spline.geometry, mean_widths)
-        self._set_widths_with_notification(width_tck)
-=======
-        basis_shape = self.width_pca_basis.shape[1]
-        x = numpy.linspace(0, 1, basis_shape)
-        mean_shape = mean_widths.shape[0]
-        if mean_shape != basis_shape:
-            mean_widths = numpy.interp(x, numpy.linspace(0, 1, mean_shape), mean_widths)
-        widths = interpolate.spline_evaluate(width_tck, x)
-        pca_projection = numpy.dot(widths - mean_widths, self.width_pca_basis.T)
-        pca_reconstruction = mean_widths + numpy.dot(pca_projection, self.width_pca_basis)
-        return self.outline.width_spline.calculate_tck(pca_reconstruction, x)
-
-    def pca_smooth_widths(self):
-        width_tck = self._pca_smooth_widths(self.outline.width_spline.geometry)
-        if width_tck is not None:
-            self._change_geometry(width_tck=width_tck)
->>>>>>> 7133f855
 
     def draw_centerline(self, draw):
         center_tck, width_tck = self.get_annotation()
